--- conflicted
+++ resolved
@@ -1,10 +1,5 @@
-<<<<<<< HEAD
-import React, { createContext, useContext, useState, ReactNode, Dispatch, SetStateAction } from 'react';
-import { CustomFile } from '../types';
-=======
 import { createContext, useContext, useState, Dispatch, SetStateAction, FC } from 'react';
 import { CustomFile, FileContextProviderProps, OptionType } from '../types';
->>>>>>> 98d0ce43
 import { defaultLLM } from '../utils/Constants';
 
 interface FileContextType {
@@ -26,15 +21,8 @@
   setSelectedRows: React.Dispatch<React.SetStateAction<string[]>>;
 }
 const FileContext = createContext<FileContextType | undefined>(undefined);
-<<<<<<< HEAD
-interface FileContextProviderProps {
-  children: ReactNode;
-}
-const FileContextProvider: React.FC<FileContextProviderProps> = ({ children }) => {
-=======
 
 const FileContextProvider: FC<FileContextProviderProps> = ({ children }) => {
->>>>>>> 98d0ce43
   const [files, setFiles] = useState<(File | null)[] | []>([]);
   const [filesData, setFilesData] = useState<CustomFile[] | []>([]);
   const [model, setModel] = useState<string>(defaultLLM);
