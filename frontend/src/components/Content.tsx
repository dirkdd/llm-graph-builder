import { useEffect, useState, useMemo } from 'react';
import ConnectionModal from './ConnectionModal';
import LlmDropdown from './Dropdown';
import FileTable from './FileTable';
import { Button, Typography, Flex, StatusIndicator } from '@neo4j-ndl/react';
import { useCredentials } from '../context/UserCredentials';
import { useFileContext } from '../context/UsersFiles';
import CustomAlert from './Alert';
import { extractAPI } from '../utils/FileAPI';
<<<<<<< HEAD
import { ContentProps, OptionType, UserCredentials } from '../types';
=======
import { ContentProps, OptionType, UserCredentials, alertState } from '../types';
>>>>>>> 98d0ce43
import { updateGraphAPI } from '../services/UpdateGraph';
import GraphViewModal from './GraphViewModal';
import { initialiseDriver } from '../utils/Driver';
import Driver from 'neo4j-driver/types/driver';
<<<<<<< HEAD
=======
import deleteAPI from '../services/deleteFiles';
import DeletePopUp from './DeletePopUp';
import { triggerStatusUpdateAPI } from '../services/ServerSideStatusUpdateAPI';
import useServerSideEvent from '../hooks/useSse';
>>>>>>> 98d0ce43

const Content: React.FC<ContentProps> = ({ isExpanded, showChatBot, openChatBot }) => {
  const [init, setInit] = useState<boolean>(false);
  const [openConnection, setOpenConnection] = useState<boolean>(false);
  const [openGraphView, setOpenGraphView] = useState<boolean>(false);
  const [inspectedName, setInspectedName] = useState<string>('');
  const [connectionStatus, setConnectionStatus] = useState<boolean>(false);
  const { setUserCredentials, userCredentials, driver, setDriver } = useCredentials();
<<<<<<< HEAD
  const { filesData, setFilesData, setModel, model } = useFileContext();
  const [errorMessage, setErrorMessage] = useState<string>('');
  const [showAlert, setShowAlert] = useState<boolean>(false);
  const [viewPoint, setViewPoint] = useState<'tableView' | 'showGraphView'>('tableView');
=======
  const { filesData, setFilesData, setModel, model, selectedNodes, selectedRels, selectedRows } = useFileContext();
  const [viewPoint, setViewPoint] = useState<'tableView' | 'showGraphView'>('tableView');
  const [showDeletePopUp, setshowDeletePopUp] = useState<boolean>(false);
  const [deleteLoading, setdeleteLoading] = useState<boolean>(false);
  const [alertDetails, setalertDetails] = useState<alertState>({
    showAlert: false,
    alertType: 'error',
    alertMessage: '',
  });
  const { updateStatusForLargeFiles } = useServerSideEvent(
    (min, fileName) => {
      setalertDetails({
        showAlert: true,
        alertType: 'info',
        alertMessage: `${fileName} will take approx ${min} Min`,
      });
      localStorage.setItem('alertShown', JSON.stringify(true));
    },
    (fileName) => {
      setalertDetails({
        showAlert: true,
        alertType: 'error',
        alertMessage: `${fileName} Failed to process`,
      });
    }
  );
>>>>>>> 98d0ce43

  useEffect(() => {
    if (!init) {
      let session = localStorage.getItem('neo4j.connection');
      if (session) {
        let neo4jConnection = JSON.parse(session);
        setUserCredentials({
          uri: neo4jConnection.uri,
          userName: neo4jConnection.user,
          password: neo4jConnection.password,
          database: neo4jConnection.database,
          port: neo4jConnection.uri.split(':')[2],
        });
        initialiseDriver(
          neo4jConnection.uri,
          neo4jConnection.user,
          neo4jConnection.password,
          neo4jConnection.database
        ).then((driver: Driver) => {
          if (driver) {
<<<<<<< HEAD
=======
            localStorage.setItem('alertShown', JSON.stringify(false));
>>>>>>> 98d0ce43
            setConnectionStatus(true);
            setDriver(driver);
          } else {
            setConnectionStatus(false);
          }
        });
      } else {
        setOpenConnection(true);
      }
      setInit(true);
    }
  }, []);

  useEffect(() => {
    setFilesData((prevfiles) => {
      return prevfiles.map((curfile) => {
        return { ...curfile, model: curfile.status === 'New' ? model : curfile.model };
      });
    });
  }, [model]);

  const disableCheck = !filesData.some((f) => f.status === 'New');

  const handleDropdownChange = (option: OptionType | null | void) => {
    if (option?.value) {
      setModel(option?.value);
    }
  };

  const extractData = async (uid: number) => {
    if (filesData[uid]?.status == 'New') {
      const filesize = filesData[uid].size;
      try {
        setFilesData((prevfiles) =>
          prevfiles.map((curfile, idx) => {
            if (idx == uid) {
              return {
                ...curfile,
                status: 'Processing',
              };
            }
            return curfile;
          })
        );

        if (filesize != undefined && filesize > 10000000) {
          if (filesData[uid].name != undefined && userCredentials != null) {
            const name = filesData[uid].name;
            triggerStatusUpdateAPI(
              name as string,
              userCredentials?.uri,
              userCredentials?.userName,
              userCredentials?.password,
              userCredentials?.database,
              updateStatusForLargeFiles
            );
          }
        }

        const apiResponse = await extractAPI(
          filesData[uid].model,
          userCredentials as UserCredentials,
          filesData[uid].fileSource,
          filesData[uid].source_url,
          localStorage.getItem('accesskey'),
          localStorage.getItem('secretkey'),
          filesData[uid].name ?? '',
          filesData[uid].gcsBucket ?? '',
          filesData[uid].gcsBucketFolder ?? '',
          selectedNodes.map((l) => l.value),
          selectedRels.map((t) => t.value)
        );

        if (apiResponse?.status === 'Failed') {
          let errorobj = { error: apiResponse.error, message: apiResponse.message, fileName: apiResponse.file_name };
          throw new Error(JSON.stringify(errorobj));
        } else if (filesize != undefined && filesize < 10000000) {
          setFilesData((prevfiles) => {
            return prevfiles.map((curfile) => {
              if (curfile.name == apiResponse?.data?.fileName) {
                const apiRes = apiResponse?.data;
                return {
                  ...curfile,
                  processing: apiRes?.processingTime?.toFixed(2),
                  status: apiRes?.status,
                  NodesCount: apiRes?.nodeCount,
                  relationshipCount: apiRes?.relationshipCount,
                  model: apiRes?.model,
                };
              }
              return curfile;
            });
          });
        }
      } catch (err: any) {
        const error = JSON.parse(err.message);
        if (Object.keys(error).includes('fileName')) {
          const { message } = error;
          const { fileName } = error;
          const errorMessage = error.message;
          console.log({ message, fileName, errorMessage });
          setalertDetails({
            showAlert: true,
            alertType: 'error',
            alertMessage: message,
          });
          setFilesData((prevfiles) =>
            prevfiles.map((curfile) => {
              if (curfile.name == fileName) {
                return {
                  ...curfile,
                  status: 'Failed',
                  errorMessage,
                };
              }
              return curfile;
            })
          );
        }
      }
    }
  };

  const handleGenerateGraph = () => {
    const data = [];
    if (filesData.length > 0) {
      for (let i = 0; i < filesData.length; i++) {
        if (filesData[i]?.status === 'New') {
          data.push(extractData(i));
        }
      }
      Promise.allSettled(data).then(async (_) => {
        await updateGraphAPI(userCredentials as UserCredentials);
      });
    }
  };

  const handleClose = () => {
    setalertDetails({
      showAlert: false,
      alertType: 'info',
      alertMessage: '',
    });
  };

  const handleOpenGraphClick = () => {
    const bloomUrl = process.env.BLOOM_URL;
<<<<<<< HEAD
    const connectURL = `${userCredentials?.userName}@${localStorage.getItem('URI')}%3A${
      localStorage.getItem('port') ?? '7687'
=======
    const uriCoded = userCredentials?.uri.replace(/:\d+$/, '');
    const connectURL = `${uriCoded?.split('//')[0]}//${userCredentials?.userName}@${uriCoded?.split('//')[1]}:${
      userCredentials?.port ?? '7687'
>>>>>>> 98d0ce43
    }`;
    const encodedURL = encodeURIComponent(connectURL);
    const replacedUrl = bloomUrl?.replace('{CONNECT_URL}', encodedURL);
    window.open(replacedUrl, '_blank');
  };

  const classNameCheck =
    isExpanded && showChatBot
      ? 'contentWithBothDrawers'
      : isExpanded
      ? 'contentWithExpansion'
      : showChatBot
      ? 'contentWithChatBot'
      : 'contentWithNoExpansion';

  const handleGraphView = () => {
    setOpenGraphView(true);
    setViewPoint('showGraphView');
  };

  const disconnect = () => {
    driver?.close();
    setConnectionStatus(false);
    localStorage.removeItem('password');
    setUserCredentials({ uri: '', password: '', userName: '', database: '' });
  };
<<<<<<< HEAD
=======
  const selectedfileslength = useMemo(() => selectedRows.length, [selectedRows]);
  const deleteFileClickHandler: React.MouseEventHandler<HTMLButtonElement> = () => {
    setshowDeletePopUp(true);
  };

  const handleDeleteFiles = async (deleteEntities: boolean) => {
    try {
      setdeleteLoading(true);
      const response = await deleteAPI(userCredentials as UserCredentials, selectedRows, deleteEntities);
      setdeleteLoading(false);
      if (response.data.status == 'Success') {
        setalertDetails({
          showAlert: true,
          alertMessage: response.data.message,
          alertType: 'success',
        });
        const filenames = selectedRows.map((str) => str.split(',')[0]);
        filenames.forEach((name) => {
          setFilesData((prev) => prev.filter((f) => f.name != name));
        });
      } else {
        let errorobj = { error: response.data.error, message: response.data.message };
        throw new Error(JSON.stringify(errorobj));
      }
      console.log(response);
      setshowDeletePopUp(false);
    } catch (err) {
      if (err instanceof Error) {
        const error = JSON.parse(err.message);
        const { message } = error;
        const errorMessage = error.message;
        console.log({ message, errorMessage });
        setalertDetails({
          showAlert: true,
          alertType: 'error',
          alertMessage: message,
        });
        console.log(err);
      }
    }
    setshowDeletePopUp(false);
  };
>>>>>>> 98d0ce43

  return (
    <>
      {alertDetails.showAlert && (
        <CustomAlert
          severity={alertDetails.alertType}
          open={alertDetails.showAlert}
          handleClose={handleClose}
          alertMessage={alertDetails.alertMessage}
        />
      )}
      {showDeletePopUp && (
        <DeletePopUp
          open={showDeletePopUp}
          no_of_files={selectedfileslength}
          deleteHandler={(delentities: boolean) => handleDeleteFiles(delentities)}
          deleteCloseHandler={() => setshowDeletePopUp(false)}
          loading={deleteLoading}
        ></DeletePopUp>
      )}
      <div className={`n-bg-palette-neutral-bg-default ${classNameCheck}`}>
        <Flex className='w-full' alignItems='center' justifyContent='space-between' flexDirection='row'>
          <ConnectionModal
            open={openConnection}
            setOpenConnection={setOpenConnection}
            setConnectionStatus={setConnectionStatus}
          />
          <div className='connectionstatus__container'>
            <span className='h6 px-1'>Neo4j connection</span>
            <Typography variant='body-medium'>
              {!connectionStatus ? <StatusIndicator type='danger' /> : <StatusIndicator type='success' />}
              {connectionStatus ? (
                <span className='n-body-small'>{userCredentials?.uri}</span>
              ) : (
                <span className='n-body-small'>Not Connected</span>
              )}
            </Typography>
          </div>

          {!connectionStatus ? (
            <Button className='mr-2.5' onClick={() => setOpenConnection(true)}>
              Connect to Neo4j
            </Button>
          ) : (
            <Button className='mr-2.5' onClick={disconnect}>
              Disconnect
            </Button>
          )}
        </Flex>
        <FileTable
          isExpanded={isExpanded}
          connectionStatus={connectionStatus}
          setConnectionStatus={setConnectionStatus}
          onInspect={(name) => {
            setInspectedName(name);
            setOpenGraphView(true);
            setViewPoint('tableView');
          }}
        ></FileTable>
        <Flex
          className='w-full p-2.5 absolute bottom-4 mt-1.5 self-start'
          justifyContent='space-between'
          flexDirection='row'
        >
          <LlmDropdown onSelect={handleDropdownChange} isDisabled={disableCheck} />
          <Flex flexDirection='row' gap='4' className='self-end'>
            <Button disabled={disableCheck} onClick={handleGenerateGraph} className='mr-0.5'>
              Generate Graph
            </Button>
            <Button
              disabled={!filesData.some((f) => f?.status === 'Completed')}
              onClick={handleGraphView}
              className='mr-0.5'
            >
              Show Graph
            </Button>
            <Button
              onClick={handleOpenGraphClick}
              disabled={!filesData.some((f) => f?.status === 'Completed')}
<<<<<<< HEAD
=======
              className='ml-0.5'
            >
              Open Graph with Bloom
            </Button>
            <Button
              onClick={deleteFileClickHandler}
>>>>>>> 98d0ce43
              className='ml-0.5'
              title={!selectedfileslength ? 'please select a file' : 'File is still under process'}
              disabled={!selectedfileslength}
            >
              Delete Files
            </Button>
            <Button
              onClick={() => {
                openChatBot();
              }}
            >
              Q&A Chat
            </Button>
          </Flex>
        </Flex>
      </div>
      <GraphViewModal
        inspectedName={inspectedName}
        open={openGraphView}
        setGraphViewOpen={setOpenGraphView}
        viewPoint={viewPoint}
      />
    </>
  );
};

export default Content;<|MERGE_RESOLUTION|>--- conflicted
+++ resolved
@@ -7,22 +7,15 @@
 import { useFileContext } from '../context/UsersFiles';
 import CustomAlert from './Alert';
 import { extractAPI } from '../utils/FileAPI';
-<<<<<<< HEAD
-import { ContentProps, OptionType, UserCredentials } from '../types';
-=======
 import { ContentProps, OptionType, UserCredentials, alertState } from '../types';
->>>>>>> 98d0ce43
 import { updateGraphAPI } from '../services/UpdateGraph';
 import GraphViewModal from './GraphViewModal';
 import { initialiseDriver } from '../utils/Driver';
 import Driver from 'neo4j-driver/types/driver';
-<<<<<<< HEAD
-=======
 import deleteAPI from '../services/deleteFiles';
 import DeletePopUp from './DeletePopUp';
 import { triggerStatusUpdateAPI } from '../services/ServerSideStatusUpdateAPI';
 import useServerSideEvent from '../hooks/useSse';
->>>>>>> 98d0ce43
 
 const Content: React.FC<ContentProps> = ({ isExpanded, showChatBot, openChatBot }) => {
   const [init, setInit] = useState<boolean>(false);
@@ -31,12 +24,6 @@
   const [inspectedName, setInspectedName] = useState<string>('');
   const [connectionStatus, setConnectionStatus] = useState<boolean>(false);
   const { setUserCredentials, userCredentials, driver, setDriver } = useCredentials();
-<<<<<<< HEAD
-  const { filesData, setFilesData, setModel, model } = useFileContext();
-  const [errorMessage, setErrorMessage] = useState<string>('');
-  const [showAlert, setShowAlert] = useState<boolean>(false);
-  const [viewPoint, setViewPoint] = useState<'tableView' | 'showGraphView'>('tableView');
-=======
   const { filesData, setFilesData, setModel, model, selectedNodes, selectedRels, selectedRows } = useFileContext();
   const [viewPoint, setViewPoint] = useState<'tableView' | 'showGraphView'>('tableView');
   const [showDeletePopUp, setshowDeletePopUp] = useState<boolean>(false);
@@ -63,7 +50,6 @@
       });
     }
   );
->>>>>>> 98d0ce43
 
   useEffect(() => {
     if (!init) {
@@ -84,10 +70,7 @@
           neo4jConnection.database
         ).then((driver: Driver) => {
           if (driver) {
-<<<<<<< HEAD
-=======
             localStorage.setItem('alertShown', JSON.stringify(false));
->>>>>>> 98d0ce43
             setConnectionStatus(true);
             setDriver(driver);
           } else {
@@ -235,15 +218,9 @@
 
   const handleOpenGraphClick = () => {
     const bloomUrl = process.env.BLOOM_URL;
-<<<<<<< HEAD
-    const connectURL = `${userCredentials?.userName}@${localStorage.getItem('URI')}%3A${
-      localStorage.getItem('port') ?? '7687'
-=======
     const uriCoded = userCredentials?.uri.replace(/:\d+$/, '');
-    const connectURL = `${uriCoded?.split('//')[0]}//${userCredentials?.userName}@${uriCoded?.split('//')[1]}:${
-      userCredentials?.port ?? '7687'
->>>>>>> 98d0ce43
-    }`;
+    const connectURL = `${uriCoded?.split('//')[0]}//${userCredentials?.userName}@${uriCoded?.split('//')[1]}:${userCredentials?.port ?? '7687'
+      }`;
     const encodedURL = encodeURIComponent(connectURL);
     const replacedUrl = bloomUrl?.replace('{CONNECT_URL}', encodedURL);
     window.open(replacedUrl, '_blank');
@@ -253,10 +230,10 @@
     isExpanded && showChatBot
       ? 'contentWithBothDrawers'
       : isExpanded
-      ? 'contentWithExpansion'
-      : showChatBot
-      ? 'contentWithChatBot'
-      : 'contentWithNoExpansion';
+        ? 'contentWithExpansion'
+        : showChatBot
+          ? 'contentWithChatBot'
+          : 'contentWithNoExpansion';
 
   const handleGraphView = () => {
     setOpenGraphView(true);
@@ -269,8 +246,6 @@
     localStorage.removeItem('password');
     setUserCredentials({ uri: '', password: '', userName: '', database: '' });
   };
-<<<<<<< HEAD
-=======
   const selectedfileslength = useMemo(() => selectedRows.length, [selectedRows]);
   const deleteFileClickHandler: React.MouseEventHandler<HTMLButtonElement> = () => {
     setshowDeletePopUp(true);
@@ -313,7 +288,6 @@
     }
     setshowDeletePopUp(false);
   };
->>>>>>> 98d0ce43
 
   return (
     <>
@@ -393,15 +367,12 @@
             <Button
               onClick={handleOpenGraphClick}
               disabled={!filesData.some((f) => f?.status === 'Completed')}
-<<<<<<< HEAD
-=======
               className='ml-0.5'
             >
               Open Graph with Bloom
             </Button>
             <Button
               onClick={deleteFileClickHandler}
->>>>>>> 98d0ce43
               className='ml-0.5'
               title={!selectedfileslength ? 'please select a file' : 'File is still under process'}
               disabled={!selectedfileslength}
