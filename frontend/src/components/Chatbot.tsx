/* eslint-disable no-confusing-arrow */
<<<<<<< HEAD
import { useEffect, useRef, useState } from 'react';
import { Button, Widget, Typography, Avatar, TextInput, TextLink } from '@neo4j-ndl/react';
import ChatBotUserAvatar from '../assets/images/chatbot-user.png';
import ChatBotAvatar from '../assets/images/chatbot-ai.png';
import { ChatbotProps, UserCredentials } from '../types';
=======
import { useCallback, useEffect, useRef, useState } from 'react';
import { Button, Widget, Typography, Avatar, TextInput, IconButton, TextLink } from '@neo4j-ndl/react';
import { InformationCircleIconOutline } from '@neo4j-ndl/react/icons';
import ChatBotUserAvatar from '../assets/images/chatbot-user.png';
import ChatBotAvatar from '../assets/images/chatbot-ai.png';
import { ChatbotProps, UserCredentials, chatInfoMessage } from '../types';
>>>>>>> 98d0ce43
import { useCredentials } from '../context/UserCredentials';
import { chatBotAPI } from '../services/QnaAPI';
import { v4 as uuidv4 } from 'uuid';
import { useFileContext } from '../context/UsersFiles';
<<<<<<< HEAD
=======
import ChatInfoModal from './ChatInfoModal';
import ListComp from './List';
import { extractPdfFileName } from '../utils/Utils';
>>>>>>> 98d0ce43

export default function Chatbot(props: ChatbotProps) {
  const { messages: listMessages, setMessages: setListMessages, isLoading } = props;
  const [inputMessage, setInputMessage] = useState('');
  const formattedTextStyle = { color: 'rgb(var(--theme-palette-discovery-bg-strong))' };
  const [loading, setLoading] = useState<boolean>(isLoading);
  const { userCredentials } = useCredentials();
  const { model } = useFileContext();
  const messagesEndRef = useRef<HTMLDivElement>(null);
  const [sessionId, setSessionId] = useState<string>(sessionStorage.getItem('session_id') ?? '');
  const [showInfoModal, setShowInfoModal] = useState<boolean>(false);
  const [activeChat, setActiveChat] = useState<chatInfoMessage | null>(null);

  const handleInputChange = (e: React.ChangeEvent<HTMLInputElement>) => {
    setInputMessage(e.target.value);
  };

  useEffect(() => {
    if (!sessionStorage.getItem('session_id')) {
      const id = uuidv4();
      setSessionId(id);
      console.log('id', id);
      sessionStorage.setItem('session_id', id);
    }
  }, []);

<<<<<<< HEAD
  const simulateTypingEffect = (response: { reply: string; sources?: [string] }, index = 0) => {
=======
  const simulateTypingEffect = (
    response: { reply: string; entities?: [string]; model?: string; sources?: [string] },
    index = 0
  ) => {
>>>>>>> 98d0ce43
    if (index < response.reply.length) {
      const nextIndex = index + 1;
      const currentTypedText = response.reply.substring(0, nextIndex);
      if (index === 0) {
        const date = new Date();
        const datetime = `${date.toLocaleDateString()} ${date.toLocaleTimeString()}`;
        if (response.reply.length <= 1) {
          setListMessages((msgs) => [
            ...msgs,
            {
              id: Date.now(),
              user: 'chatbot',
              message: currentTypedText,
              datetime: datetime,
<<<<<<< HEAD
              isTyping: true,
              sources: response?.sources,
=======
              isTyping: false,
              sources: response?.sources,
              entities: response?.entities,
              model: response?.model,
              isLoading: true,
>>>>>>> 98d0ce43
            },
          ]);
        } else {
          setListMessages((msgs) => {
            const lastmsg = { ...msgs[msgs.length - 1] };
            lastmsg.id = Date.now();
            lastmsg.user = 'chatbot';
            lastmsg.message = currentTypedText;
            lastmsg.datetime = datetime;
            lastmsg.isTyping = true;
            lastmsg.sources = response?.sources;
<<<<<<< HEAD
=======
            lastmsg.entities = response?.entities;
            lastmsg.model = response?.model;
            lastmsg.isLoading = false;
>>>>>>> 98d0ce43
            return msgs.map((msg, index) => {
              if (index === msgs.length - 1) {
                return lastmsg;
              }
              return msg;
            });
          });
        }
      } else {
        setListMessages((msgs) => msgs.map((msg) => (msg.isTyping ? { ...msg, message: currentTypedText } : msg)));
      }
      setTimeout(() => simulateTypingEffect(response, nextIndex), 20);
    } else {
      setListMessages((msgs) => msgs.map((msg) => (msg.isTyping ? { ...msg, isTyping: false } : msg)));
    }
  };

  let date = new Date();

  const handleSubmit = async (e: { preventDefault: () => void }) => {
    e.preventDefault();
    if (!inputMessage.trim()) {
      return;
    }
    let chatbotReply;
    let chatSources;
    let chatModel;
    let chatEntities;
    const datetime = `${date.toLocaleDateString()} ${date.toLocaleTimeString()}`;
    const userMessage = { id: Date.now(), user: 'user', message: inputMessage, datetime: datetime };
    setListMessages([...listMessages, userMessage]);
    try {
      setInputMessage('');
      simulateTypingEffect({ reply: ' ' });
      const chatresponse = await chatBotAPI(userCredentials as UserCredentials, inputMessage, sessionId, model);
      chatbotReply = chatresponse?.data?.data?.message;
<<<<<<< HEAD
      simulateTypingEffect({ reply: chatbotReply, sources: chatresponse?.data?.data?.sources });
      setLoading(false);
=======
      chatSources = chatresponse?.data?.data?.info.sources;
      chatModel = chatresponse?.data?.data?.info.model;
      chatEntities = chatresponse?.data?.data?.info.entities;
      simulateTypingEffect({ reply: chatbotReply, entities: chatEntities, model: chatModel, sources: chatSources });
>>>>>>> 98d0ce43
    } catch (error) {
      chatbotReply = "Oops! It seems we couldn't retrieve the answer. Please try again later";
      setInputMessage('');
      simulateTypingEffect({ reply: chatbotReply });
<<<<<<< HEAD
      setLoading(false);
=======
>>>>>>> 98d0ce43
    }
  };

  const scrollToBottom = () => {
    messagesEndRef.current?.scrollIntoView({ behavior: 'smooth' });
  };

  useEffect(() => {
    scrollToBottom();
  }, [listMessages]);

  const openInfoModal = useCallback((activeChat: chatInfoMessage) => {
    setActiveChat(activeChat);
    setShowInfoModal(true);
  }, []);

  const hideInfoModal = useCallback(() => {
    setShowInfoModal(false);
  }, []);

  useEffect(() => {
    setLoading(() => listMessages.some((msg) => msg.isLoading || msg.isTyping));
  }, [listMessages]);

  return (
    <div className='n-bg-palette-neutral-bg-weak flex flex-col justify-between min-h-full max-h-full overflow-hidden'>
      <div className='flex overflow-y-auto pb-12 min-w-full chatBotContainer pl-3'>
        <Widget className='n-bg-palette-neutral-bg-weak' header='' isElevated={false}>
          <div className='flex flex-col gap-4 gap-y-4'>
            {listMessages.map((chat, index) => (
              <div
                ref={messagesEndRef}
                key={chat.id}
                className={`flex gap-2.5 ${chat.user === 'chatbot' ? 'flex-row' : 'flex-row-reverse'} `}
              >
                <div className='w-8 h-8'>
                  {chat.user === 'chatbot' ? (
                    <Avatar
                      className='-ml-4'
                      hasStatus
                      name='KM'
                      shape='square'
                      size='x-large'
                      source={ChatBotAvatar}
                      status='online'
                      type='image'
                    />
                  ) : (
                    <Avatar
                      className=''
                      hasStatus
                      name='KM'
                      shape='square'
                      size='x-large'
                      source={ChatBotUserAvatar}
                      status='online'
                      type='image'
                    />
                  )}
                </div>
                <Widget
                  header=''
                  isElevated={true}
                  className={`p-4 self-start ${
                    chat.user === 'chatbot'
                      ? 'n-bg-palette-neutral-bg-strong max-w-[315px]'
                      : 'n-bg-palette-primary-bg-weak max-w-[305px]'
                  }`}
                >
                  <div
                    className={`${
                      listMessages[index].isLoading && index === listMessages.length - 1 && chat.user == 'chatbot'
                        ? 'loader'
                        : ''
                    }`}
                  >
                    {chat.message.split(/`(.+?)`/).map((part, index) =>
                      index % 2 === 1 ? (
                        <span key={index} style={formattedTextStyle}>
                          {part}
                        </span>
                      ) : (
                        part
                      )
                    )}
                  </div>
<<<<<<< HEAD
                  <div className='text-right align-bottom pt-3'>
                    <Typography variant='body-small'>{chat.datetime}</Typography>
                    {chat?.sources?.length ? (
                      <div className={`flex ${chat.sources?.length > 1 ? 'flex-col' : 'flex-row justify-end'} gap-1`}>
                        {chat.sources.map((link) => (
                          <div className='text-right'>
                            {link.startsWith('http') || link.startsWith('https') ? (
                              <TextLink href={link} externalLink={true}>
                                Source
                              </TextLink>
                            ) : (
                              <Typography variant='body-small'>{link}</Typography>
                            )}
                          </div>
                        ))}
                      </div>
                    ) : null}
=======
                  <div>
                    <div>
                      <Typography variant='body-small' className='pt-2 font-bold'>
                        {chat.datetime}
                      </Typography>
                    </div>
                    {chat?.sources?.length ? (
                      <div className={`flex ${chat.sources?.length > 1 ? 'flex-col' : 'flex-row justify-end'} gap-1`}>
                        {chat.sources.map((link, index) => {
                          return (
                            <div className='text-right' key={index}>
                              {link.includes('storage.googleapis.com') ? (
                                <Typography variant='body-small'>GCS : {extractPdfFileName(link)}</Typography>
                              ) : link.startsWith('http') || link.startsWith('https') ? (
                                <TextLink href={link} externalLink={true}>
                                  Source
                                </TextLink>
                              ) : link.startsWith('s3') ? (
                                <Typography variant='body-small'>S3 File: {link.split('/').at(-1)}</Typography>
                              ) : (
                                <Typography variant='body-small'>{link}</Typography>
                              )}
                            </div>
                          );
                        })}
                      </div>
                    ) : null}
                    {((chat.user === 'chatbot' && chat.id !== 2) || chat.isLoading) && (
                      <div className='flex'>
                        <IconButton
                          className='infoIcon'
                          clean
                          aria-label='Information Icon'
                          onClick={() => {
                            openInfoModal(chat);
                          }}
                          disabled={chat.isTyping || chat.isLoading}
                        >
                          <InformationCircleIconOutline className='w-4 h-4 inline-block n-text-palette-success-text' />
                        </IconButton>
                        <ChatInfoModal key={index} open={showInfoModal} hideModal={hideInfoModal}>
                          <ListComp
                            sources={activeChat?.sources}
                            entities={activeChat?.entities}
                            model={activeChat?.model}
                          />
                        </ChatInfoModal>
                      </div>
                    )}
>>>>>>> 98d0ce43
                  </div>
                </Widget>
              </div>
            ))}
          </div>
        </Widget>
      </div>
      <div className='n-bg-palette-neutral-bg-weak flex gap-2.5 bottom-0 p-2.5 w-full'>
        <form onSubmit={handleSubmit} className='flex gap-2.5 w-full'>
          <TextInput
            className='n-bg-palette-neutral-bg-default flex-grow-7 w-full'
            aria-label='chatbot-input'
            type='text'
            value={inputMessage}
            fluid
            onChange={handleInputChange}
          />
          <Button type='submit' disabled={loading}>
            Submit
          </Button>
        </form>
      </div>
    </div>
  );
}<|MERGE_RESOLUTION|>--- conflicted
+++ resolved
@@ -1,28 +1,17 @@
 /* eslint-disable no-confusing-arrow */
-<<<<<<< HEAD
-import { useEffect, useRef, useState } from 'react';
-import { Button, Widget, Typography, Avatar, TextInput, TextLink } from '@neo4j-ndl/react';
-import ChatBotUserAvatar from '../assets/images/chatbot-user.png';
-import ChatBotAvatar from '../assets/images/chatbot-ai.png';
-import { ChatbotProps, UserCredentials } from '../types';
-=======
 import { useCallback, useEffect, useRef, useState } from 'react';
 import { Button, Widget, Typography, Avatar, TextInput, IconButton, TextLink } from '@neo4j-ndl/react';
 import { InformationCircleIconOutline } from '@neo4j-ndl/react/icons';
 import ChatBotUserAvatar from '../assets/images/chatbot-user.png';
 import ChatBotAvatar from '../assets/images/chatbot-ai.png';
 import { ChatbotProps, UserCredentials, chatInfoMessage } from '../types';
->>>>>>> 98d0ce43
 import { useCredentials } from '../context/UserCredentials';
 import { chatBotAPI } from '../services/QnaAPI';
 import { v4 as uuidv4 } from 'uuid';
 import { useFileContext } from '../context/UsersFiles';
-<<<<<<< HEAD
-=======
 import ChatInfoModal from './ChatInfoModal';
 import ListComp from './List';
 import { extractPdfFileName } from '../utils/Utils';
->>>>>>> 98d0ce43
 
 export default function Chatbot(props: ChatbotProps) {
   const { messages: listMessages, setMessages: setListMessages, isLoading } = props;
@@ -49,14 +38,10 @@
     }
   }, []);
 
-<<<<<<< HEAD
-  const simulateTypingEffect = (response: { reply: string; sources?: [string] }, index = 0) => {
-=======
   const simulateTypingEffect = (
     response: { reply: string; entities?: [string]; model?: string; sources?: [string] },
     index = 0
   ) => {
->>>>>>> 98d0ce43
     if (index < response.reply.length) {
       const nextIndex = index + 1;
       const currentTypedText = response.reply.substring(0, nextIndex);
@@ -71,16 +56,11 @@
               user: 'chatbot',
               message: currentTypedText,
               datetime: datetime,
-<<<<<<< HEAD
-              isTyping: true,
-              sources: response?.sources,
-=======
               isTyping: false,
               sources: response?.sources,
               entities: response?.entities,
               model: response?.model,
               isLoading: true,
->>>>>>> 98d0ce43
             },
           ]);
         } else {
@@ -92,12 +72,9 @@
             lastmsg.datetime = datetime;
             lastmsg.isTyping = true;
             lastmsg.sources = response?.sources;
-<<<<<<< HEAD
-=======
             lastmsg.entities = response?.entities;
             lastmsg.model = response?.model;
             lastmsg.isLoading = false;
->>>>>>> 98d0ce43
             return msgs.map((msg, index) => {
               if (index === msgs.length - 1) {
                 return lastmsg;
@@ -134,23 +111,14 @@
       simulateTypingEffect({ reply: ' ' });
       const chatresponse = await chatBotAPI(userCredentials as UserCredentials, inputMessage, sessionId, model);
       chatbotReply = chatresponse?.data?.data?.message;
-<<<<<<< HEAD
-      simulateTypingEffect({ reply: chatbotReply, sources: chatresponse?.data?.data?.sources });
-      setLoading(false);
-=======
       chatSources = chatresponse?.data?.data?.info.sources;
       chatModel = chatresponse?.data?.data?.info.model;
       chatEntities = chatresponse?.data?.data?.info.entities;
       simulateTypingEffect({ reply: chatbotReply, entities: chatEntities, model: chatModel, sources: chatSources });
->>>>>>> 98d0ce43
     } catch (error) {
       chatbotReply = "Oops! It seems we couldn't retrieve the answer. Please try again later";
       setInputMessage('');
       simulateTypingEffect({ reply: chatbotReply });
-<<<<<<< HEAD
-      setLoading(false);
-=======
->>>>>>> 98d0ce43
     }
   };
 
@@ -237,25 +205,6 @@
                       )
                     )}
                   </div>
-<<<<<<< HEAD
-                  <div className='text-right align-bottom pt-3'>
-                    <Typography variant='body-small'>{chat.datetime}</Typography>
-                    {chat?.sources?.length ? (
-                      <div className={`flex ${chat.sources?.length > 1 ? 'flex-col' : 'flex-row justify-end'} gap-1`}>
-                        {chat.sources.map((link) => (
-                          <div className='text-right'>
-                            {link.startsWith('http') || link.startsWith('https') ? (
-                              <TextLink href={link} externalLink={true}>
-                                Source
-                              </TextLink>
-                            ) : (
-                              <Typography variant='body-small'>{link}</Typography>
-                            )}
-                          </div>
-                        ))}
-                      </div>
-                    ) : null}
-=======
                   <div>
                     <div>
                       <Typography variant='body-small' className='pt-2 font-bold'>
@@ -305,7 +254,6 @@
                         </ChatInfoModal>
                       </div>
                     )}
->>>>>>> 98d0ce43
                   </div>
                 </Widget>
               </div>
