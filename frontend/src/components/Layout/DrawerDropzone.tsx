import { Drawer, Flex, StatusIndicator, Typography } from '@neo4j-ndl/react';
import DropZone from '../DropZone';
import React, { useState, useEffect, useCallback } from 'react';
import { healthStatus } from '../../services/HealthStatus';
import S3Component from '../S3Bucket';
import S3Modal from '../S3Modal';
import Wikipedia from '../Wikipedia';
import { DrawerProps } from '../../types';
import YouTubeButton from '../YoutubeButton';
import YoutubeModal from '../YoutubeModal';
import WikipediaModal from '../WikipediaModal';
import GCSButton from '../GCSButton';
import GCSModal from '../GCSModal';

const DrawerDropzone: React.FC<DrawerProps> = ({ isExpanded }) => {
  const [isBackendConnected, setIsBackendConnected] = useState<boolean>(false);
  const [showModal, setshowModal] = useState<boolean>(false);
  const [showWikiepediaModal, setShowWikiepediaModal] = useState<boolean>(false);
  const [showYoutubeModal, setShowYoutubeModal] = useState<boolean>(false);
  const [showGCSModal, setShowGCSModal] = useState<boolean>(false);

  useEffect(() => {
    async function getHealthStatus() {
      try {
        const response = await healthStatus();
        setIsBackendConnected(response.data.healthy);
      } catch (error) {
        setIsBackendConnected(false);
      }
    }
    getHealthStatus();
  }, []);

  const openModal = useCallback(() => {
    setshowModal(true);
  }, []);
  const hideModal = useCallback(() => {
    setshowModal(false);
  }, []);
  const openWikipediaModal = useCallback(() => {
    setShowWikiepediaModal(true);
  }, []);
  const closeWikipediaModal = useCallback(() => {
    setShowWikiepediaModal(false);
  }, []);
  const hideYoutubeModal = useCallback(() => {
    setShowYoutubeModal(false);
  }, []);
  const openYoutubeModal = useCallback(() => {
    setShowYoutubeModal(true);
  }, []);
  const openGCSModal = useCallback(() => {
    setShowGCSModal(true);
  }, []);
  const hideGCSModal = useCallback(() => {
    setShowGCSModal(false);
  }, []);

  const sources =
    process.env.REACT_APP_SOURCES !== ''
      ? process.env.REACT_APP_SOURCES?.split(',') || []
      : process.env.REACT_APP_SOURCES;

  return (
    <div className='flex min-h-[650px] relative'>
      <Drawer
        expanded={isExpanded}
        isResizeable={false}
        position='left'
        type='push'
        closeable={false}
        key={'leftdrawer'}
      >
        <Drawer.Body className='!overflow-hidden' style={{ height: 'intial' }}>
          <div className='flex h-full flex-col'>
            <div className='relative h-full'>
              <div className='flex flex-col h-full'>
                <div
                  className={`mx-6 flex flex-none items-center justify-between ${
                    process.env.ENV != 'PROD' ? 'pb-6' : ''
                  }`}
                >
                  {process.env.ENV != 'PROD' && (
                    <Typography variant='body-medium' className='flex items-center content-center'>
                      <Typography variant='body-medium'>
                        {!isBackendConnected ? <StatusIndicator type='danger' /> : <StatusIndicator type='success' />}
                      </Typography>
                      <span>Backend connection status</span>
                    </Typography>
                  )}
                </div>
<<<<<<< HEAD
                {isBackendConnected && sources.length === 0 ? (
                  <Flex gap='6' className='h-full'>
                    <div className='px-6 outline-dashed outline-2 outline-offset-2 outline-gray-100 imageBg'>
                      <DropZone />
                    </div>
                    <div className='outline-dashed imageBg'>
                      <YouTubeButton openModal={openYoutubeModal} />
                      <YoutubeModal hideModal={hideYoutubeModal} open={showYoutubeModal} />
                    </div>
                    <div className='outline-dashed imageBg'>
                      <Wikipedia openModal={openWikipediaModal} />
                      <WikipediaModal hideModal={closeWikipediaModal} open={showWikiepediaModal} />
                    </div>
                    <Flex className='s3Container outline-dashed outline-2 outline-offset-2 outline-gray-100 '>
                      <>
                        <S3Component openModal={openModal} />
                        <S3Modal hideModal={hideModal} open={showModal} />
                      </>
                      <>
                        <GCSButton openModal={openGCSModal} />
                        <GCSModal open={showGCSModal} hideModal={hideGCSModal} />
                      </>
                    </Flex>
                  </Flex>
                ) : (
                  <Flex gap='6' className='h-full'>
                    {sources.includes('local') && (
                      <div className='px-6 outline-dashed outline-2 outline-offset-2 outline-gray-100 imageBg'>
                        <DropZone />
                      </div>
                    )}
                    {sources.includes('youtube') && (
                      <div className='outline-dashed imageBg'>
                        <YouTubeButton openModal={openYoutubeModal} />
                        <YoutubeModal hideModal={hideYoutubeModal} open={showYoutubeModal} />
                      </div>
                    )}
                    {sources.includes('wiki') && (
                      <div className='outline-dashed imageBg'>
                        <Wikipedia openModal={openWikipediaModal} />
                        <WikipediaModal hideModal={closeWikipediaModal} open={showWikiepediaModal} />
                      </div>
                    )}
                    {sources.includes('s3') || sources.includes('gcs') ? (
                      <Flex className='s3Container outline-dashed outline-2 outline-offset-2 outline-gray-100 '>
                        {sources.includes('s3') && (
                          <>
                            <S3Component openModal={openModal} />
                            <S3Modal hideModal={hideModal} open={showModal} />{' '}
                          </>
                        )}
                        {sources.includes('gcs') && (
                          <>
                            <GCSButton openModal={openGCSModal} />
                            <GCSModal open={showGCSModal} hideModal={hideGCSModal} />
                          </>
                        )}
                      </Flex>
                    ) : (
                      <></>
                    )}
                  </Flex>
=======
                {process.env.ENV != 'PROD' ? (
                  <>
                    {isBackendConnected && sources.length === 0 ? (
                      <Flex gap='6' className='h-full'>
                        <div
                          className={`px-6 outline-dashed outline-2 outline-offset-2 outline-gray-100 imageBg ${
                            process.env.ENV === 'PROD' ? 'mt-2' : ''
                          }`}
                        >
                          <DropZone />
                        </div>
                        <div className={`outline-dashed imageBg ${process.env.ENV === 'PROD' ? 'w-[245px]' : ''}`}>
                          <YouTubeButton openModal={openYoutubeModal} />
                          <YoutubeModal hideModal={hideYoutubeModal} open={showYoutubeModal} />
                        </div>
                        <div className={`outline-dashed imageBg ${process.env.ENV === 'PROD' ? 'w-[245px]' : ''}`}>
                          <Wikipedia openModal={openWikipediaModal} />
                          <WikipediaModal hideModal={closeWikipediaModal} open={showWikiepediaModal} />
                        </div>
                        <div className={`outline-dashed imageBg ${process.env.ENV === 'PROD' ? 'w-[245px]' : ''}`}>
                          <S3Component openModal={openModal} />
                          <S3Modal hideModal={hideModal} open={showModal} />
                        </div>
                        <div className={`outline-dashed imageBg ${process.env.ENV === 'PROD' ? 'w-[245px]' : ''}`}>
                          <GCSButton openModal={openGCSModal} />
                          <GCSModal open={showGCSModal} hideModal={hideGCSModal} />
                        </div>
                      </Flex>
                    ) : (
                      <Flex gap='6' className='h-full'>
                        {sources.includes('local') && (
                          <div className='px-6 outline-dashed outline-2 outline-offset-2 outline-gray-100 imageBg'>
                            <DropZone />
                          </div>
                        )}
                        {sources.includes('youtube') && (
                          <div className='outline-dashed imageBg'>
                            <YouTubeButton openModal={openYoutubeModal} />
                            <YoutubeModal hideModal={hideYoutubeModal} open={showYoutubeModal} />
                          </div>
                        )}
                        {sources.includes('wiki') && (
                          <div className='outline-dashed imageBg'>
                            <Wikipedia openModal={openWikipediaModal} />
                            <WikipediaModal hideModal={closeWikipediaModal} open={showWikiepediaModal} />
                          </div>
                        )}
                        {sources.includes('s3') || sources.includes('gcs') ? (
                          <>
                            {sources.includes('s3') && (
                              <div
                                className={`outline-dashed imageBg ${process.env.ENV === 'PROD' ? 'w-[245px]' : ''}`}
                              >
                                <S3Component openModal={openModal} />
                                <S3Modal hideModal={hideModal} open={showModal} />{' '}
                              </div>
                            )}
                            {sources.includes('gcs') && (
                              <div
                                className={`outline-dashed imageBg ${process.env.ENV === 'PROD' ? 'w-[245px]' : ''}`}
                              >
                                <GCSButton openModal={openGCSModal} />
                                <GCSModal open={showGCSModal} hideModal={hideGCSModal} />
                              </div>
                            )}
                          </>
                        ) : (
                          <></>
                        )}
                      </Flex>
                    )}
                  </>
                ) : (
                  <>
                    {sources.length === 0 ? (
                      <Flex gap='6' className='h-full'>
                        <div
                          className={`px-6 outline-dashed outline-2 outline-offset-2 outline-gray-100 imageBg ${
                            process.env.ENV === 'PROD' ? 'mt-2' : ''
                          }`}
                        >
                          <DropZone />
                        </div>
                        <div className={`outline-dashed imageBg ${process.env.ENV === 'PROD' ? 'w-[245px]' : ''}`}>
                          <YouTubeButton openModal={openYoutubeModal} />
                          <YoutubeModal hideModal={hideYoutubeModal} open={showYoutubeModal} />
                        </div>
                        <div className={`outline-dashed imageBg ${process.env.ENV === 'PROD' ? 'w-[245px]' : ''}`}>
                          <Wikipedia openModal={openWikipediaModal} />
                          <WikipediaModal hideModal={closeWikipediaModal} open={showWikiepediaModal} />
                        </div>
                        <div className={`outline-dashed imageBg ${process.env.ENV === 'PROD' ? 'w-[245px]' : ''}`}>
                          <S3Component openModal={openModal} />
                          <S3Modal hideModal={hideModal} open={showModal} />
                        </div>
                        <div className={`outline-dashed imageBg ${process.env.ENV === 'PROD' ? 'w-[245px]' : ''}`}>
                          <GCSButton openModal={openGCSModal} />
                          <GCSModal open={showGCSModal} hideModal={hideGCSModal} />
                        </div>
                      </Flex>
                    ) : (
                      <Flex gap='6' className='h-full'>
                        {sources.includes('local') && (
                          <div className='px-6 outline-dashed outline-2 outline-offset-2 outline-gray-100 imageBg'>
                            <DropZone />
                          </div>
                        )}
                        {sources.includes('youtube') && (
                          <div className='outline-dashed imageBg'>
                            <YouTubeButton openModal={openYoutubeModal} />
                            <YoutubeModal hideModal={hideYoutubeModal} open={showYoutubeModal} />
                          </div>
                        )}
                        {sources.includes('wiki') && (
                          <div className='outline-dashed imageBg'>
                            <Wikipedia openModal={openWikipediaModal} />
                            <WikipediaModal hideModal={closeWikipediaModal} open={showWikiepediaModal} />
                          </div>
                        )}
                        {sources.includes('s3') || sources.includes('gcs') ? (
                          <>
                            {sources.includes('s3') && (
                              <div
                                className={`outline-dashed imageBg ${process.env.ENV === 'PROD' ? 'w-[245px]' : ''}`}
                              >
                                <S3Component openModal={openModal} />
                                <S3Modal hideModal={hideModal} open={showModal} />{' '}
                              </div>
                            )}
                            {sources.includes('gcs') && (
                              <div
                                className={`outline-dashed imageBg ${process.env.ENV === 'PROD' ? 'w-[245px]' : ''}`}
                              >
                                <GCSButton openModal={openGCSModal} />
                                <GCSModal open={showGCSModal} hideModal={hideGCSModal} />
                              </div>
                            )}
                          </>
                        ) : (
                          <></>
                        )}
                      </Flex>
                    )}
                  </>
>>>>>>> 98d0ce43
                )}
              </div>
            </div>
          </div>
        </Drawer.Body>
      </Drawer>
    </div>
  );
};

export default DrawerDropzone;<|MERGE_RESOLUTION|>--- conflicted
+++ resolved
@@ -76,9 +76,8 @@
             <div className='relative h-full'>
               <div className='flex flex-col h-full'>
                 <div
-                  className={`mx-6 flex flex-none items-center justify-between ${
-                    process.env.ENV != 'PROD' ? 'pb-6' : ''
-                  }`}
+                  className={`mx-6 flex flex-none items-center justify-between ${process.env.ENV != 'PROD' ? 'pb-6' : ''
+                    }`}
                 >
                   {process.env.ENV != 'PROD' && (
                     <Typography variant='body-medium' className='flex items-center content-center'>
@@ -89,78 +88,13 @@
                     </Typography>
                   )}
                 </div>
-<<<<<<< HEAD
-                {isBackendConnected && sources.length === 0 ? (
-                  <Flex gap='6' className='h-full'>
-                    <div className='px-6 outline-dashed outline-2 outline-offset-2 outline-gray-100 imageBg'>
-                      <DropZone />
-                    </div>
-                    <div className='outline-dashed imageBg'>
-                      <YouTubeButton openModal={openYoutubeModal} />
-                      <YoutubeModal hideModal={hideYoutubeModal} open={showYoutubeModal} />
-                    </div>
-                    <div className='outline-dashed imageBg'>
-                      <Wikipedia openModal={openWikipediaModal} />
-                      <WikipediaModal hideModal={closeWikipediaModal} open={showWikiepediaModal} />
-                    </div>
-                    <Flex className='s3Container outline-dashed outline-2 outline-offset-2 outline-gray-100 '>
-                      <>
-                        <S3Component openModal={openModal} />
-                        <S3Modal hideModal={hideModal} open={showModal} />
-                      </>
-                      <>
-                        <GCSButton openModal={openGCSModal} />
-                        <GCSModal open={showGCSModal} hideModal={hideGCSModal} />
-                      </>
-                    </Flex>
-                  </Flex>
-                ) : (
-                  <Flex gap='6' className='h-full'>
-                    {sources.includes('local') && (
-                      <div className='px-6 outline-dashed outline-2 outline-offset-2 outline-gray-100 imageBg'>
-                        <DropZone />
-                      </div>
-                    )}
-                    {sources.includes('youtube') && (
-                      <div className='outline-dashed imageBg'>
-                        <YouTubeButton openModal={openYoutubeModal} />
-                        <YoutubeModal hideModal={hideYoutubeModal} open={showYoutubeModal} />
-                      </div>
-                    )}
-                    {sources.includes('wiki') && (
-                      <div className='outline-dashed imageBg'>
-                        <Wikipedia openModal={openWikipediaModal} />
-                        <WikipediaModal hideModal={closeWikipediaModal} open={showWikiepediaModal} />
-                      </div>
-                    )}
-                    {sources.includes('s3') || sources.includes('gcs') ? (
-                      <Flex className='s3Container outline-dashed outline-2 outline-offset-2 outline-gray-100 '>
-                        {sources.includes('s3') && (
-                          <>
-                            <S3Component openModal={openModal} />
-                            <S3Modal hideModal={hideModal} open={showModal} />{' '}
-                          </>
-                        )}
-                        {sources.includes('gcs') && (
-                          <>
-                            <GCSButton openModal={openGCSModal} />
-                            <GCSModal open={showGCSModal} hideModal={hideGCSModal} />
-                          </>
-                        )}
-                      </Flex>
-                    ) : (
-                      <></>
-                    )}
-                  </Flex>
-=======
                 {process.env.ENV != 'PROD' ? (
                   <>
                     {isBackendConnected && sources.length === 0 ? (
                       <Flex gap='6' className='h-full'>
                         <div
-                          className={`px-6 outline-dashed outline-2 outline-offset-2 outline-gray-100 imageBg ${
-                            process.env.ENV === 'PROD' ? 'mt-2' : ''
-                          }`}
+                          className={`px-6 outline-dashed outline-2 outline-offset-2 outline-gray-100 imageBg ${process.env.ENV === 'PROD' ? 'mt-2' : ''
+                            }`}
                         >
                           <DropZone />
                         </div>
@@ -230,9 +164,8 @@
                     {sources.length === 0 ? (
                       <Flex gap='6' className='h-full'>
                         <div
-                          className={`px-6 outline-dashed outline-2 outline-offset-2 outline-gray-100 imageBg ${
-                            process.env.ENV === 'PROD' ? 'mt-2' : ''
-                          }`}
+                          className={`px-6 outline-dashed outline-2 outline-offset-2 outline-gray-100 imageBg ${process.env.ENV === 'PROD' ? 'mt-2' : ''
+                            }`}
                         >
                           <DropZone />
                         </div>
@@ -297,7 +230,6 @@
                       </Flex>
                     )}
                   </>
->>>>>>> 98d0ce43
                 )}
               </div>
             </div>
