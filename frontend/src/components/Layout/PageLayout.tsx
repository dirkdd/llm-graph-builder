import { useReducer, useState } from 'react';
import SideNav from './SideNav';
import DrawerDropzone from './DrawerDropzone';
import DrawerChatbot from './DrawerChatbot';
import Content from '../Content';
import SettingsModal from '../Popups/Settings/SettingModal';
import { clearChatAPI } from '../../services/QnaAPI';
import { useCredentials } from '../../context/UserCredentials';
import { UserCredentials } from '../../types';
import { useMessageContext } from '../../context/UserMessages';
import { useMediaQuery } from '@mui/material';
import { useFileContext } from '../../context/UsersFiles';
import SchemaFromTextDialog from '../Popups/Settings/SchemaFromText';

export default function PageLayoutNew({
  isSettingPanelExpanded,
  closeSettingModal,
  openSettingsDialog,
}: {
  isSettingPanelExpanded: boolean;
  closeSettingModal: () => void;
  openSettingsDialog: () => void;
}) {
  const largedesktops = useMediaQuery(`(min-width:1440px )`);
  const { userCredentials, connectionStatus } = useCredentials();
  const [isLeftExpanded, setIsLeftExpanded] = useState<boolean>(Boolean(largedesktops));
  const [isRightExpanded, setIsRightExpanded] = useState<boolean>(Boolean(largedesktops));
  const [showChatBot, setShowChatBot] = useState<boolean>(false);
  const [showDrawerChatbot, setShowDrawerChatbot] = useState<boolean>(true);
  const [showEnhancementDialog, toggleEnhancementDialog] = useReducer((s) => !s, false);
  const [shows3Modal, toggleS3Modal] = useReducer((s) => !s, false);
  const [showGCSModal, toggleGCSModal] = useReducer((s) => !s, false);
  const [showGenericModal, toggleGenericModal] = useReducer((s) => !s, false);
<<<<<<< HEAD
  const { userCredentials, connectionStatus } = useCredentials();
=======

>>>>>>> bec4bf51
  const toggleLeftDrawer = () => {
    if (largedesktops) {
      setIsLeftExpanded(!isLeftExpanded);
    } else {
      setIsLeftExpanded(false);
    }
  };
  const toggleRightDrawer = () => {
    if (largedesktops) {
      setIsRightExpanded(!isRightExpanded);
    } else {
      setIsRightExpanded(false);
    }
  };

<<<<<<< HEAD
  const { messages } = useMessageContext();
=======
  const { messages, setClearHistoryData, clearHistoryData } = useMessageContext();
>>>>>>> bec4bf51
  const { isSchema, setIsSchema, setShowTextFromSchemaDialog, showTextFromSchemaDialog } = useFileContext();

  const deleteOnClick = async () => {
    try {
      setClearHistoryData(true);
      const response = await clearChatAPI(
        userCredentials as UserCredentials,
        sessionStorage.getItem('session_id') ?? ''
      );
      if (response.data.status === 'Success') {
        setClearHistoryData(false);
      }
    } catch (error) {
      console.log(error);
      setClearHistoryData(false);
    }
  };

  return (
    <div style={{ maxHeight: 'calc(100vh - 58px)' }} className='flex overflow-hidden'>
      <SideNav
        toggles3Modal={toggleS3Modal}
        toggleGCSModal={toggleGCSModal}
        toggleGenericModal={toggleGenericModal}
        isExpanded={isLeftExpanded}
        position='left'
        toggleDrawer={toggleLeftDrawer}
      />
      <DrawerDropzone
        shows3Modal={shows3Modal}
        showGCSModal={showGCSModal}
        showGenericModal={showGenericModal}
        toggleGCSModal={toggleGCSModal}
        toggleGenericModal={toggleGenericModal}
        toggleS3Modal={toggleS3Modal}
        isExpanded={isLeftExpanded}
      />
      <SchemaFromTextDialog
        open={showTextFromSchemaDialog.show}
        openSettingsDialog={openSettingsDialog}
        onClose={() => {
          setShowTextFromSchemaDialog({ triggeredFrom: '', show: false });
          switch (showTextFromSchemaDialog.triggeredFrom) {
            case 'enhancementtab':
              toggleEnhancementDialog();
              break;
            case 'schemadialog':
              openSettingsDialog();
              break;
            default:
              break;
          }
        }}
      ></SchemaFromTextDialog>
      <SettingsModal
        openTextSchema={() => {
          setShowTextFromSchemaDialog({ triggeredFrom: 'schemadialog', show: true });
        }}
        open={isSettingPanelExpanded}
        onClose={closeSettingModal}
        settingView='headerView'
        isSchema={isSchema}
        setIsSchema={setIsSchema}
      />
      <Content
        openChatBot={() => setShowChatBot(true)}
        isLeftExpanded={isLeftExpanded}
        isRightExpanded={isRightExpanded}
        showChatBot={showChatBot}
        openTextSchema={() => {
          setShowTextFromSchemaDialog({ triggeredFrom: 'schemadialog', show: true });
        }}
        isSchema={isSchema}
        setIsSchema={setIsSchema}
        showEnhancementDialog={showEnhancementDialog}
        toggleEnhancementDialog={toggleEnhancementDialog}
        closeSettingModal={closeSettingModal}
      />
      {showDrawerChatbot && (
        <DrawerChatbot
          messages={messages}
          isExpanded={isRightExpanded}
          clearHistoryData={clearHistoryData}
          connectionStatus={connectionStatus}
        />
      )}
      <SideNav
        messages={messages}
        isExpanded={isRightExpanded}
        position='right'
        toggleDrawer={toggleRightDrawer}
        deleteOnClick={deleteOnClick}
        showDrawerChatbot={showDrawerChatbot}
        setShowDrawerChatbot={setShowDrawerChatbot}
        setIsRightExpanded={setIsRightExpanded}
        clearHistoryData={clearHistoryData}
        toggleGCSModal={toggleGCSModal}
        toggles3Modal={toggleS3Modal}
        toggleGenericModal={toggleGenericModal}
        setIsleftExpanded={setIsLeftExpanded}
      />
    </div>
  );
}<|MERGE_RESOLUTION|>--- conflicted
+++ resolved
@@ -31,11 +31,6 @@
   const [shows3Modal, toggleS3Modal] = useReducer((s) => !s, false);
   const [showGCSModal, toggleGCSModal] = useReducer((s) => !s, false);
   const [showGenericModal, toggleGenericModal] = useReducer((s) => !s, false);
-<<<<<<< HEAD
-  const { userCredentials, connectionStatus } = useCredentials();
-=======
-
->>>>>>> bec4bf51
   const toggleLeftDrawer = () => {
     if (largedesktops) {
       setIsLeftExpanded(!isLeftExpanded);
@@ -51,11 +46,7 @@
     }
   };
 
-<<<<<<< HEAD
-  const { messages } = useMessageContext();
-=======
   const { messages, setClearHistoryData, clearHistoryData } = useMessageContext();
->>>>>>> bec4bf51
   const { isSchema, setIsSchema, setShowTextFromSchemaDialog, showTextFromSchemaDialog } = useFileContext();
 
   const deleteOnClick = async () => {
