--- conflicted
+++ resolved
@@ -1,5 +1,3 @@
-<<<<<<< HEAD
-=======
 import React, { useEffect, useRef, useState } from 'react';
 import { Button, Widget, Typography, Avatar, TextInput, IconButton, Modal, useCopyToClipboard } from '@neo4j-ndl/react';
 import {
@@ -443,5 +441,4 @@
   );
 };
 
-export default Chatbot;
->>>>>>> 90cb60c2
+export default Chatbot;