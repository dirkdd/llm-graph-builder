--- conflicted
+++ resolved
@@ -1,10 +1,6 @@
 export const document = `+ [docs]`;
 
-<<<<<<< HEAD
-export const chunks = `+ [chunks] + collect { MATCH p=(c)-[:NEXT_CHUNK]->() RETURN p } // chunk-chain
-=======
 export const chunks = `+ collect { MATCH p=(c)-[:NEXT_CHUNK]-() RETURN p } // chunk-chain
->>>>>>> 397c8115
 + collect { MATCH p=(c)-[:SIMILAR]-() RETURN p } // similar-chunks`;
 
 export const entities = `+ collect { OPTIONAL MATCH (c:Chunk)-[:HAS_ENTITY]->(e), p=(e)-[*0..1]-(:!Chunk) RETURN p }`;
@@ -12,23 +8,13 @@
 export const docEntities = `+ [docs] 
 + collect { MATCH (c:Chunk)-[:HAS_ENTITY]->(e), p=(e)--(:!Chunk) RETURN p }`;
 
-<<<<<<< HEAD
-export const docChunks = `+ [chunks] // documents with chunks
-+ collect { MATCH p=(c)-[:NEXT_CHUNK]->() RETURN p } // chunk-chain
-+ collect { MATCH p=(c)-[:SIMILAR]-() RETURN p } // similar-chunks
-+ [docs]`;
-
-export const chunksEntities = `// if chunks:
-+ [chunks] // documents with chunks
-+ collect { MATCH p=(c)-[:NEXT_CHUNK]->() RETURN p } // chunk-chain
-=======
 export const docChunks = `+[chunks]
 +collect {MATCH p=(c)-[:FIRST_CHUNK]-() RETURN p} //first chunk
 + collect { MATCH p=(c)-[:NEXT_CHUNK]-() RETURN p } // chunk-chain
 + collect { MATCH p=(c)-[:SIMILAR]-() RETURN p } // similar-chunk`;
 
 export const chunksEntities = `+ collect { MATCH p=(c)-[:NEXT_CHUNK]-() RETURN p } // chunk-chain
->>>>>>> 397c8115
+
 + collect { MATCH p=(c)-[:SIMILAR]-() RETURN p } // similar-chunks
 //chunks with entities
 + collect { OPTIONAL MATCH p=(c:Chunk)-[:HAS_ENTITY]->(e)-[*0..1]-(:!Chunk) RETURN p }`;
