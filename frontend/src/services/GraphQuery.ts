import axios from 'axios';
import { url } from '../utils/Utils';
import { UserCredentials } from '../types';

const graphQueryAPI = async (userCredentials: UserCredentials, query_type: string, document_names: string[]) => {
  try {
    const formData = new FormData();
    formData.append('uri', userCredentials?.uri ?? '');
    formData.append('database', userCredentials?.database ?? '');
    formData.append('userName', userCredentials?.userName ?? '');
    formData.append('password', userCredentials?.password ?? '');
    formData.append('query_type', query_type ?? 'entities');

    // @ts-ignore
<<<<<<< HEAD
    formData.append('document_names', document_names);
=======
    formData.append('document_names', JSON.stringify(document_names));
>>>>>>> 2b010794

    const response = await axios.post(`${url()}/graph_query`, formData, {
      headers: {
        'Content-Type': 'multipart/form-data',
      },
    });
    return response;
  } catch (error) {
    console.log('Error Posting the Question:', error);
    throw error;
  }
};
export default graphQueryAPI;<|MERGE_RESOLUTION|>--- conflicted
+++ resolved
@@ -12,11 +12,7 @@
     formData.append('query_type', query_type ?? 'entities');
 
     // @ts-ignore
-<<<<<<< HEAD
-    formData.append('document_names', document_names);
-=======
     formData.append('document_names', JSON.stringify(document_names));
->>>>>>> 2b010794
 
     const response = await axios.post(`${url()}/graph_query`, formData, {
       headers: {
