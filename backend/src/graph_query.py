--- conflicted
+++ resolved
@@ -2,14 +2,10 @@
 from neo4j import time 
 from neo4j import GraphDatabase
 import os
-<<<<<<< HEAD
-
-=======
 import json
 # from neo4j.debug import watch
 
 # watch("neo4j")
->>>>>>> 2b010794
 
 QUERY_MAP = {
     "document"          : " + [docs] ",
@@ -254,11 +250,7 @@
     dict: Contains the session ID, user-defined messages with nodes and relationships, and the user module identifier.
     """
     try:
-<<<<<<< HEAD
-        logging.info(f"URI: {uri}, Username: {username}, Password: {password}, Query Type: {query_type}, Document Names: {document_names}")
-=======
         # logging.info(f"URI: {uri}, Username: {username}, Password: {password}, Query Type: {query_type}, Document Names: {document_names}")
->>>>>>> 2b010794
         logging.info(f"Starting graph query process")
         driver = get_graphDB_driver(uri, username, password)
         # if document_names:
@@ -269,15 +261,6 @@
         #     if len(document_names) > int(doc_limit):
         #         document_names = document_names[:int(doc_limit)]
         #     print(document_names)
-<<<<<<< HEAD
-        document_names = document_names.split(",")    
-        nodes = list()
-        relationships = list()
-        for document in document_names:
-            query = get_cypher_query(QUERY_MAP, query_type, document.strip())
-            records, summary , keys = execute_query(driver, query, document.strip())
-            print(query)
-=======
         # document_names = document_names.split(",")    
         nodes = list()
         relationships = list()
@@ -287,19 +270,13 @@
             # print(query)
             records, summary , keys = execute_query(driver, query, document.strip())
             # print(query)
->>>>>>> 2b010794
             document_nodes = extract_node_elements(records)
             document_relationships = extract_relationships(records)
             nodes.extend(document_nodes)
             relationships.extend(document_relationships)
         
-<<<<<<< HEAD
-        print(f"no of nodes : {len(nodes)}")
-        print(f"no of relations : {len(relationships)}")
-=======
         logging.info(f"no of nodes : {len(nodes)}")
         logging.info(f"no of relations : {len(relationships)}")
->>>>>>> 2b010794
         result = {
             "nodes": nodes,
             "relationships": relationships
