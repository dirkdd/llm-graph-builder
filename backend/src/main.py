from langchain_community.document_loaders import PyPDFLoader
from langchain_community.graphs import Neo4jGraph
from langchain.docstore.document import Document
from dotenv import load_dotenv
from datetime import datetime
import logging
from langchain.text_splitter import TokenTextSplitter
from tqdm import tqdm
from src.diffbot_transformer import extract_graph_from_diffbot
from src.openAI_llm import extract_graph_from_OpenAI
from typing import List
from langchain.document_loaders import S3DirectoryLoader
import boto3
from urllib.parse import urlparse
import os
import re
from tempfile import NamedTemporaryFile
import re
from langchain_community.document_loaders import YoutubeLoader

load_dotenv()
logging.basicConfig(format='%(asctime)s - %(message)s',level='INFO')
# from langchain.document_loaders import S3FileLoader

def create_source_node(graph_obj,file_name,file_size,file_type,source,url=None,aws_access_key_id=None):
  try:   
    current_time = datetime.now()
    job_status = "New"
    source_node = "fileName: '{}'"
    update_node_prop = "SET d.fileSize = '{}', d.fileType = '{}' ,d.status = '{}',d.url='{}',d.awsAccessKeyId='{}',d.fileSource='{}', d.createdAt ='{}', d.updatedAt = '{}', d.processingTime = '{}', d.errorMessage = '{}', d.nodeCount= {}, d.relationshipCount = {}"
    logging.info("create source node as file name if not exist")
    graph_obj.query('MERGE(d:Document {'+source_node.format(file_name.split('/')[-1])+'}) '+update_node_prop.format(file_size,file_type,job_status,url,aws_access_key_id,source,current_time,current_time,0,'',0,0))
  except Exception as e:
    job_status = "Failed"
    error_message = str(e)
    update_node_prop = 'SET d.status = "{}", d.errorMessage = "{}"'
    graph_obj.query('MERGE(d:Document {'+source_node.format(file_name.split('/')[-1])+'}) '+update_node_prop.format(job_status,error_message))
    raise Exception(str(e))

def create_source_node_graph_local_file(uri, userName, password, file):
  """
   Creates a source node in Neo4jGraph and sets properties.
   
   Args:
   	 uri: URI of Graph Service to connect to
   	 userName: Username to connect to Graph Service with ( default : None )
   	 password: Password to connect to Graph Service with ( default : None )
   	 file: File object with information about file to be added
   
   Returns: 
   	 Success or Failed message of node creation
  """
  try:
    file_type = file.filename.split('.')[1]
    file_size = file.size
    file_name = file.filename
    source = 'local file'
    graph = Neo4jGraph(url=uri, username=userName, password=password)    

    create_source_node(graph,file_name,file_size,file_type,source)
    return create_api_response("Success",data="Source Node created successfully",file_source=source)
  except Exception as e:
    job_status = "Failed"
    error_message = str(e)
    return create_api_response(job_status,error=error_message,file_source=source)


def get_s3_files_info(s3_url,aws_access_key_id=None,aws_secret_access_key=None):
  # try:
      # Extract bucket name and directory from the S3 URL
      parsed_url = urlparse(s3_url)
      bucket_name = parsed_url.netloc
      directory = parsed_url.path.lstrip('/')
      try:
        # Connect to S3
        s3 = boto3.client('s3',aws_access_key_id=aws_access_key_id,aws_secret_access_key=aws_secret_access_key)

        # List objects in the specified directory
        response = s3.list_objects_v2(Bucket=bucket_name, Prefix=directory)
      except Exception as e:
         return {
    "status": "Failed",
    # "success_count": 0,
    # "Failed_count": 0,
    "message": "Invalid AWS credentials"}
      files_info = []

      # Check each object for file size and type
      for obj in response.get('Contents', []):
          file_key = obj['Key']
          file_name = os.path.basename(file_key)
          # file_name=s3_url.split('/')[-1]
          logging.info(f'file_name : {file_name}  and file key : {file_key}')
          file_size = obj['Size']

          # Check if file is a PDF
          if file_name.endswith('.pdf'):
            files_info.append({'file_key': file_key, 'file_size_bytes': file_size})
            
      return files_info  

def check_url_source(url):
    try:
      if re.match('^s3:\/\/[a-z0-9.-]{3,63}\/?$', url):
        source ='s3 bucket'
      elif re.match('^(https?:\/\/)?(www\.|m\.)?youtube\.com\/(c\/[^\/\?]+\/|channel\/[^\/\?]+\/|user\/[^\/\?]+\/)?(watch\?v=[^&\s]+|embed\/[^\/\?]+|[^\/\?]+)(&[^?\s]*)?$',url) :
        source = 'youtube'
      else:
        source = 'unknown'
      
      return source
    except Exception as e:
        raise e
  
def create_source_node_graph_url(uri, userName, password, source_url, max_limit, query_source, aws_access_key_id=None,aws_secret_access_key=None):
    """
      Creates a source node in Neo4jGraph and sets properties.
      
      Args:
        uri: URI of Graph Service to connect to
        userName: Username to connect to Graph Service with ( default : None )
        password: Password to connect to Graph Service with ( default : None )
        s3_url: s3 url for the bucket to fetch pdf files from
        aws_access_key_id: Aws access key id credentials (default : None)
        aws_secret_access_key: Aws secret access key credentials (default : None)
      Returns: 
        Success or Failed message of node creation
    """
    try:
        # if aws_access_key_id !=None and aws_secret_access_key !=None:
        #   os.environ['AWS_ACCESS_KEY_ID']=  aws_access_key_id
        #   os.environ['AWS_SECRET_ACCESS_KEY'] = aws_secret_access_key
        graph = Neo4jGraph(url=uri, username=userName, password=password)
        source_type = check_url_source(source_url)
        print(f"source type URL:{source_type}")
        if source_type == "s3 bucket":
            files_info = get_s3_files_info(source_url,aws_access_key_id=aws_access_key_id,aws_secret_access_key=aws_secret_access_key)
            if isinstance(files_info,dict):
              return files_info
            elif len(files_info)==0:
              return create_api_response('Failed',success_count=0,Failed_count=0,message='No pdf files found.')  
            logging.info(f'files info : {files_info}')
            err_flag=0
            success_count=0
            Failed_count=0
            file_type='pdf'
            for file_info in files_info:
                job_status = "New"
                file_name=file_info['file_key'] 
                file_size=file_info['file_size_bytes']
                s3_file_path=str(source_url+file_name)
                try:
                  create_source_node(graph,file_name,file_size,file_type,source_type,s3_file_path,aws_access_key_id)
                  success_count+=1
                except Exception as e:
                  err_flag=1
                  Failed_count+=1
                  error_message = str(e)
            if err_flag==1:
              job_status = "Failed"
              return create_api_response(job_status,error=error_message,success_count=success_count,Failed_count=Failed_count,file_source='s3 bucket')  
            return create_api_response("Success",data="Source Node created successfully",success_count=success_count,Failed_count=Failed_count,file_source='s3 bucket')
        elif source_type == 'youtube':
            file_name=''
            file_size=''
            file_type='text'
            aws_access_key_id=''
            job_status = "Completed"
            create_source_node(graph,file_name,file_size,file_type,source_type,source_url,aws_access_key_id)
            return create_api_response(job_status)
        else:
           job_status = "Completed"
           return create_api_response(job_status,data='Unknown URL')
    except Exception as e:
        job_status = "Failed"
        error_message = str(e)
        logging.exception(f'Exception Stack trace:')
        return create_api_response(job_status,error=error_message,file_source=source_type)  
      
def file_into_chunks(pages: List[Document]):
    """
     Split a list of documents(file pages) into chunks of fixed size.
     
     Args:
     	 pages: A list of pages to split. Each page is a list of text strings.
     
     Returns: 
     	 A list of chunks each of which is a langchain Document.
    """
    logging.info("Split file into smaller chunks")
    text_splitter = TokenTextSplitter(chunk_size=200, chunk_overlap=20)
    chunks = text_splitter.split_documents(pages)
    return chunks

def get_s3_pdf_content(s3_url,aws_access_key_id=None,aws_secret_access_key=None):
    # try:
      # Extract bucket name and directory from the S3 URL
        parsed_url = urlparse(s3_url)
        bucket_name = parsed_url.netloc
        logging.info(f'bucket name : {bucket_name}')
        directory = parsed_url.path.lstrip('/')
        if directory.endswith('.pdf'):
          loader=S3DirectoryLoader(bucket_name, prefix=directory,aws_access_key_id=aws_access_key_id,aws_secret_access_key=aws_secret_access_key)
          pages = loader.load_and_split()
          return pages
        else:
          return None
    
    # except Exception as e:
    #     return None

def extract_graph_from_file(uri, userName, password, model, file=None,url=None,aws_access_key_id=None,aws_secret_access_key=None):
  """
   Extracts a Neo4jGraph from a PDF file based on the model.
   
   Args:
   	 uri: URI of the graph to extract
   	 userName: Username to use for graph creation ( if None will use username from config file )
   	 password: Password to use for graph creation ( if None will use password from config file )
   	 file: File object containing the PDF file to be used
   	 model: Type of model to use ('Diffbot'or'OpenAI GPT')
   
   Returns: 
   	 Json response to API with fileName, nodeCount, relationshipCount, processingTime, 
     status and model as attributes.
  """
  # logging.info(f"extract_graph_from_file called for file:{file.filename}")
  try:
    start_time = datetime.now()
    graph = Neo4jGraph(url=uri, username=userName, password=password)
    
    try: 
      if file!=None:
<<<<<<< HEAD
        file_name = file.filename
        file_key=file_name
        source_node = "fileName: '{}'"
        update_node_prop = "SET d.createdAt ='{}', d.updatedAt = '{}', d.processingTime = '{}',d.status = '{}', d.errorMessage = '{}',d.nodeCount= {}, d.relationshipCount = {}, d.model = '{}'"

        with open('temp.pdf','wb') as f:
          f.write(file.file.read())
        loader = PyPDFLoader('temp.pdf')
        pages = loader.load_and_split()
        
      elif s3_url!=None:
        # if aws_access_key_id !=None and aws_secret_access_key !=None:
        #   os.environ['AWS_ACCESS_KEY_ID']=  aws_access_key_id
        #   os.environ['AWS_SECRET_ACCESS_KEY'] = aws_secret_access_key
        
        parsed_url = urlparse(s3_url)
        bucket = parsed_url.netloc
        file_key = parsed_url.path.lstrip('/')
        file_name=file_key.split('/')[-1]
        
        source_node = "fileName: '{}'"
        update_node_prop = "SET d.createdAt ='{}', d.updatedAt = '{}', d.processingTime = '{}',d.status = '{}', d.errorMessage = '{}',d.nodeCount= {}, d.relationshipCount = {}, d.model = '{}'"
        s3=boto3.client('s3',aws_access_key_id=aws_access_key_id,aws_secret_access_key=aws_secret_access_key)
        print(f"s3 Client object: {s3}")
        response=s3.head_object(Bucket=bucket,Key=file_key)
        print('running fine')
        # response = s3.get_object(Bucket=bucket, Key=file_key)
        file_size=response['ContentLength']
        
        logging.info(f'bucket : {bucket},  file key : {file_key},  file size : {file_size}')
        
        # loader = S3FileLoader(bucket,file_key)
        pages=get_s3_pdf_content(s3_url,aws_access_key_id=aws_access_key_id,aws_secret_access_key=aws_secret_access_key)
        if pages==None:
          job_status = "Failed"
          return create_api_response(job_status,error='Failed to load the pdf content')
      source_node = "fileName: '{}'"
      job_status = 'Processing'
      update_node_prop = "SET d.createdAt ='{}', d.updatedAt = '{}',d.status = '{}'"
      graph.query('MERGE(d:Document {'+source_node.format(file_key.split('/')[-1])+'}) '+update_node_prop.format(start_time,start_time,job_status))  
=======
        file_name, file_key, pages = get_documents_from_file(file)
         
      elif is_valid_s3_url(url):
        if(aws_access_key_id==None or aws_secret_access_key==None):
          job_status = "Failed"
          return create_api_response(job_status,error='Please provide AWS access and secret keys')
        else:
          file_name, file_key, pages = get_documents_from_s3(url, aws_access_key_id, aws_secret_access_key)
      
      elif is_valid_youtube_url(url):
          file_name, file_key, pages = get_documents_from_youtube(url)
      
      else:
          job_status = "Failed"
          return create_api_response(job_status,error='Invalid url to create graph')
          
      if pages==None:
          job_status = "Failed"
          return create_api_response(job_status,error='Failed to load the pdf content')
          
      source_node = "fileName: '{}'"
      update_node_prop = "SET s.createdAt ='{}', s.updatedAt = '{}', s.processingTime = '{}',s.status = '{}', s.errorMessage = '{}',s.nodeCount= {}, s.relationshipCount = {}, s.model = '{}'"
  
>>>>>>> a93ada20
      # pages = loader.load_and_split()
      bad_chars = ['"', "\n", "'"]
      for i in range(0,len(pages)):
        text = pages[i].page_content
        for j in bad_chars:
          if j == '\n':
            text = text.replace(j, ' ')
          else:
            text = text.replace(j, '')
        pages[i]=Document(page_content=str(text))
      logging.info("Break down file into chunks")
      chunks = file_into_chunks(pages)
      
      logging.info("Get graph document list from models")
      if model == 'Diffbot' :
        graph_documents = extract_graph_from_diffbot(graph,chunks,file_name,uri,userName,password)
        
      elif model == 'OpenAI GPT 3.5':
        model_version = 'gpt-3.5-turbo-16k'
        graph_documents = extract_graph_from_OpenAI(model_version,graph,chunks,file_name,uri,userName,password)
        
      elif model == 'OpenAI GPT 4':
        model_version = 'gpt-4-0125-preview' 
        graph_documents = extract_graph_from_OpenAI(model_version,graph,chunks,file_name,uri,userName,password)
          
      #update_similarity_graph for the KNN Graph
      update_graph()

      distinct_nodes = set()
      relations = []
      
      for graph_document in graph_documents:
        #get distinct nodes
        for node in graph_document.nodes:
              distinct_nodes.add(node.id)
        #get all relations
        for relation in graph_document.relationships:
              relations.append(relation.type)
        
      nodes_created = len(distinct_nodes)
      relationships_created = len(relations)  
      
      end_time = datetime.now()
      processed_time = end_time - start_time
      job_status = "Completed"
      error_message =""
      logging.info("Update source node properties")
      graph.query('MERGE(d:Document {'+source_node.format(file_key.split('/')[-1])+'}) '+update_node_prop.format(start_time,end_time,round(processed_time.total_seconds(),2),job_status,error_message,nodes_created,relationships_created,model))

      output = {
          "fileName": file_name,
          "nodeCount": nodes_created,
          "relationshipCount": relationships_created,
          "processingTime": round(processed_time.total_seconds(),2),
          "status" : job_status,
          "model" : model
      }
      logging.info(f'Response from extract API : {output}')
      return create_api_response("Success",data=output)
    except Exception as e:
      job_status = "Failed"
      error_message = str(e)
      update_node_prop = 'SET d.status = "{}", d.errorMessage = "{}"'
      graph.query('MERGE(d:Document {'+source_node.format(file_name)+'}) '+update_node_prop.format(job_status,error_message))
      logging.exception(f'Exception Stack trace:')
      return create_api_response(job_status,error=error_message)
  except Exception as e:
      job_status = "Failed"
      error_message = str(e)
      logging.exception(f'Exception Stack trace:')
      return create_api_response(job_status,error=error_message)

def get_documents_from_file(file):
    print("get_documents_from_file called")
    file_name = file.filename
    print("file_name = ",file_name)
    file_key=file_name
    print("file_key = ",file_key)
        
    with open('temp.pdf','wb') as f:
        f.write(file.file.read())
    loader = PyPDFLoader('temp.pdf')
    pages = loader.load_and_split()
    return file_name,file_key,pages
    
def get_documents_from_s3(s3_url, aws_access_key_id, aws_secret_access_key):
    # if aws_access_key_id !=None and aws_secret_access_key !=None:
        #   os.environ['AWS_ACCESS_KEY_ID']=  aws_access_key_id
        #   os.environ['AWS_SECRET_ACCESS_KEY'] = aws_secret_access_key
        
        parsed_url = urlparse(s3_url)
        bucket = parsed_url.netloc
        file_key = parsed_url.path.lstrip('/')
        file_name=file_key.split('/')[-1]
        s3=boto3.client('s3',aws_access_key_id=aws_access_key_id,aws_secret_access_key=aws_secret_access_key)
        response=s3.head_object(Bucket=bucket,Key=file_key)
        # response = s3.get_object(Bucket=bucket, Key=file_key)
        file_size=response['ContentLength']
        
        logging.info(f'bucket : {bucket},  file key : {file_key},  file size : {file_size}')
        
        # loader = S3FileLoader(bucket,file_key)
        pages=get_s3_pdf_content(s3_url,aws_access_key_id=aws_access_key_id,aws_secret_access_key=aws_secret_access_key)
        return file_name,file_key,pages
 
 
def get_documents_from_youtube(url):
          youtube_loader = YoutubeLoader.from_youtube_url(url, add_video_info=False)
          pages = youtube_loader.load()
          match = re.search(r"v=([a-zA-Z0-9_-]+)", url)
          youtube_id=match.group(1)
          file_name='YoutubeTranscript_'+youtube_id
          file_key=file_name
          print("Youtube pages = ",pages)
          return file_name, file_key, pages     

def get_source_list_from_graph():
  """
   Returns a list of sources that are in the database by querying the graph and
   sorting the list by the last updated date. 
 """
  logging.info("Get existing files list from graph")
  try:
    graph = Neo4jGraph()
    query = "MATCH(d:Document) RETURN d ORDER BY d.updatedAt DESC"
    result = graph.query(query)
    list_of_json_objects = [entry['d'] for entry in result]
    return create_api_response("Success",data=list_of_json_objects)
  except Exception as e:
    job_status = "Failed"
    error_message = str(e)
    logging.exception('Exception')
    return create_api_response(job_status,error=error_message)

def update_graph():
  """
  Update the graph node with SIMILAR relationship where embedding scrore match
  """
  knn_min_score = os.environ.get('KNN_MIN_SCORE')

  query = "WHERE node <> c and score >= {} MERGE (c)-[rel:SIMILAR]-(node) SET rel.score = score"
  graph = Neo4jGraph()
  result = graph.query("""MATCH (c:Chunk)
              WHERE c.embedding IS NOT NULL AND count { (c)-[:SIMILAR]-() } < 5
              CALL db.index.vector.queryNodes('vector', 6, c.embedding) yield node, score """+ query.format(knn_min_score))
  logging.info(f"result : {result}")
  return create_api_response("Success",message="Query executed successfully",data=result)

def create_api_response(status,success_count=None,Failed_count=None, data=None, error=None,message=None,file_source=None):
  """
   Create a response to be sent to the API. This is a helper function to create a JSON response that can be sent to the API.
   
   Args:
      status: The status of the API call. Should be one of the constants in this module.
      data: The data that was returned by the API call.
      error: The error that was returned by the API call.
      success_count: Number of files successfully processed.
      Failed_count: Number of files failed to process.
   Returns: 
   	 A dictionary containing the status data and error if any
  """
  response = {"status": status}

  # Set the data of the response
  if data is not None:
    response["data"] = data

  # Set the error message to the response.
  if error is not None:
    response["error"] = error
  
  if success_count is not None:
    response['success_count']=success_count
    response['Failed_count']=Failed_count
  
  if message is not None:
    response['message']=message

  if file_source is not None:
    response['file_source']=file_source
    
  return response


def is_valid_s3_url(url):
    logging.info("Checking if s3 url is valid")
    if url.startswith('s3://'):
        return True 
    return False    

  
def is_valid_youtube_url(url):
  logging.info("Checking if youtube url is valid")
  match = re.search(r"v=([a-zA-Z0-9_-]+)", url)
  # Check if the URL is a valid format.
  if isinstance(url, str) and url.startswith("https://www.youtube.com") and match is not None:
    # Check if the video ID is valid.
    if len(match.group(1)) == 11:
      logging.info("Not valid video id, length incorrect")
      return True

  # The URL is valid.
  return False<|MERGE_RESOLUTION|>--- conflicted
+++ resolved
@@ -231,48 +231,6 @@
     
     try: 
       if file!=None:
-<<<<<<< HEAD
-        file_name = file.filename
-        file_key=file_name
-        source_node = "fileName: '{}'"
-        update_node_prop = "SET d.createdAt ='{}', d.updatedAt = '{}', d.processingTime = '{}',d.status = '{}', d.errorMessage = '{}',d.nodeCount= {}, d.relationshipCount = {}, d.model = '{}'"
-
-        with open('temp.pdf','wb') as f:
-          f.write(file.file.read())
-        loader = PyPDFLoader('temp.pdf')
-        pages = loader.load_and_split()
-        
-      elif s3_url!=None:
-        # if aws_access_key_id !=None and aws_secret_access_key !=None:
-        #   os.environ['AWS_ACCESS_KEY_ID']=  aws_access_key_id
-        #   os.environ['AWS_SECRET_ACCESS_KEY'] = aws_secret_access_key
-        
-        parsed_url = urlparse(s3_url)
-        bucket = parsed_url.netloc
-        file_key = parsed_url.path.lstrip('/')
-        file_name=file_key.split('/')[-1]
-        
-        source_node = "fileName: '{}'"
-        update_node_prop = "SET d.createdAt ='{}', d.updatedAt = '{}', d.processingTime = '{}',d.status = '{}', d.errorMessage = '{}',d.nodeCount= {}, d.relationshipCount = {}, d.model = '{}'"
-        s3=boto3.client('s3',aws_access_key_id=aws_access_key_id,aws_secret_access_key=aws_secret_access_key)
-        print(f"s3 Client object: {s3}")
-        response=s3.head_object(Bucket=bucket,Key=file_key)
-        print('running fine')
-        # response = s3.get_object(Bucket=bucket, Key=file_key)
-        file_size=response['ContentLength']
-        
-        logging.info(f'bucket : {bucket},  file key : {file_key},  file size : {file_size}')
-        
-        # loader = S3FileLoader(bucket,file_key)
-        pages=get_s3_pdf_content(s3_url,aws_access_key_id=aws_access_key_id,aws_secret_access_key=aws_secret_access_key)
-        if pages==None:
-          job_status = "Failed"
-          return create_api_response(job_status,error='Failed to load the pdf content')
-      source_node = "fileName: '{}'"
-      job_status = 'Processing'
-      update_node_prop = "SET d.createdAt ='{}', d.updatedAt = '{}',d.status = '{}'"
-      graph.query('MERGE(d:Document {'+source_node.format(file_key.split('/')[-1])+'}) '+update_node_prop.format(start_time,start_time,job_status))  
-=======
         file_name, file_key, pages = get_documents_from_file(file)
          
       elif is_valid_s3_url(url):
@@ -296,7 +254,6 @@
       source_node = "fileName: '{}'"
       update_node_prop = "SET s.createdAt ='{}', s.updatedAt = '{}', s.processingTime = '{}',s.status = '{}', s.errorMessage = '{}',s.nodeCount= {}, s.relationshipCount = {}, s.model = '{}'"
   
->>>>>>> a93ada20
       # pages = loader.load_and_split()
       bad_chars = ['"', "\n", "'"]
       for i in range(0,len(pages)):
