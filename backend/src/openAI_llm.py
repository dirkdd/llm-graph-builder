from langchain_community.graphs import Neo4jGraph
import os
from dotenv import load_dotenv 
import logging
import concurrent.futures
from concurrent.futures import ThreadPoolExecutor
<<<<<<< HEAD
import threading
import uuid
#from langchain_experimental.graph_transformers import LLMGraphTransformer
=======
from langchain_experimental.graph_transformers import LLMGraphTransformer
>>>>>>> 1feed33e
from src.shared.common_fn import get_combined_chunks, get_llm

load_dotenv()
logging.basicConfig(format='%(asctime)s - %(message)s',level='INFO')

def get_graph_from_OpenAI(model_version, graph, chunkId_chunkDoc_list, allowedNodes, allowedRelationship):
    futures=[]
    graph_document_list=[]
        
    combined_chunk_document_list = get_combined_chunks(chunkId_chunkDoc_list)
    
    llm = get_llm(model_version)
<<<<<<< HEAD
    llm_transformer = LLMGraphTransformer(llm=llm, allowed_nodes=allowedNodes, allowed_relationships=allowedRelationship)
=======
    llm_transformer = LLMGraphTransformer(llm=llm, node_properties=["description"], allowed_nodes=allowedNodes, allowed_relationships=allowedRelationship)
>>>>>>> 1feed33e
    
    with ThreadPoolExecutor(max_workers=10) as executor:
        for chunk in combined_chunk_document_list:
            futures.append(executor.submit(llm_transformer.convert_to_graph_documents,[chunk]))   
        
        for i, future in enumerate(concurrent.futures.as_completed(futures)):
            graph_document = future.result()
            graph_document_list.append(graph_document[0])    
    return  graph_document_list        
        
    
    <|MERGE_RESOLUTION|>--- conflicted
+++ resolved
@@ -4,13 +4,7 @@
 import logging
 import concurrent.futures
 from concurrent.futures import ThreadPoolExecutor
-<<<<<<< HEAD
-import threading
-import uuid
-#from langchain_experimental.graph_transformers import LLMGraphTransformer
-=======
 from langchain_experimental.graph_transformers import LLMGraphTransformer
->>>>>>> 1feed33e
 from src.shared.common_fn import get_combined_chunks, get_llm
 
 load_dotenv()
@@ -23,11 +17,7 @@
     combined_chunk_document_list = get_combined_chunks(chunkId_chunkDoc_list)
     
     llm = get_llm(model_version)
-<<<<<<< HEAD
-    llm_transformer = LLMGraphTransformer(llm=llm, allowed_nodes=allowedNodes, allowed_relationships=allowedRelationship)
-=======
     llm_transformer = LLMGraphTransformer(llm=llm, node_properties=["description"], allowed_nodes=allowedNodes, allowed_relationships=allowedRelationship)
->>>>>>> 1feed33e
     
     with ThreadPoolExecutor(max_workers=10) as executor:
         for chunk in combined_chunk_document_list:
