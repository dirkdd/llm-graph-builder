--- conflicted
+++ resolved
@@ -32,12 +32,9 @@
 
     elif model in GEMINI_MODELS:
         graph_documents = get_graph_from_Gemini(MODEL_VERSIONS[model], graph, chunkId_chunkDoc_list, allowedNodes, allowedRelationship)
-<<<<<<< HEAD
-=======
 
     elif model in GROQ_MODELS :
         graph_documents = get_graph_from_Groq_Llama3(MODEL_VERSIONS[model], graph, chunkId_chunkDoc_list, allowedNodes, allowedRelationship)
->>>>>>> 1feed33e
 
     logging.info(f"graph_documents = {len(graph_documents)}")
     return graph_documents